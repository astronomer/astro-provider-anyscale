from __future__ import annotations

import asyncio
from functools import partial
from typing import Any, AsyncIterator

from airflow.compat.functools import cached_property
from airflow.triggers.base import BaseTrigger, TriggerEvent
from anyscale.job.models import JobState
from anyscale.service.models import ServiceState

from anyscale_provider.hooks.anyscale import AnyscaleHook


class AnyscaleJobTrigger(BaseTrigger):
    """
    Triggers and monitors the status of a job submitted to Anyscale.

    This trigger periodically checks the status of a submitted job on Anyscale and
    yields events based on the job's status. It handles timeouts and errors during
    the polling process.

    .. seealso::
        For more information on how to use this trigger, take a look at the guide:
        :ref:`howto/trigger:AnyscaleJobTrigger`

    :param conn_id: Required. The connection ID for Anyscale.
    :param job_id: Required. The ID of the job to monitor.
    :param job_start_time: Required. The start time of the job.
    :param poll_interval: Optional. Interval in seconds between status checks. Defaults to 60 seconds.
    """

    def __init__(self, conn_id: str, job_id: str, job_start_time: float, poll_interval: int = 60):
        super().__init__()  # type: ignore[no-untyped-call]
        self.conn_id = conn_id
        self.job_id = job_id
        self.job_start_time = job_start_time
        self.poll_interval = poll_interval

    @cached_property
    def hook(self) -> AnyscaleHook:
        """Return an instance of the AnyscaleHook."""
        return AnyscaleHook(conn_id=self.conn_id)

    def serialize(self) -> tuple[str, dict[str, Any]]:
        return (
            "anyscale_provider.triggers.anyscale.AnyscaleJobTrigger",
            {
                "conn_id": self.conn_id,
                "job_id": self.job_id,
                "job_start_time": self.job_start_time,
                "poll_interval": self.poll_interval,
            },
        )

    async def run(self) -> AsyncIterator[TriggerEvent]:

        try:
            # Loop until reach the terminal state
            # TODO: Make this call async
            while not self._is_terminal_status(self.job_id):
                await asyncio.sleep(self.poll_interval)

            # Fetch and print logs
            loop = asyncio.get_running_loop()
            logs = await loop.run_in_executor(None, partial(self.hook.get_logs, job_id=self.job_id))
            for log in logs.split("\n"):
                self.log.info(log)

            # Once out of the loop, the job has reached a terminal status
            job_status = str(self.hook.get_job_status(self.job_id).state)
            self.log.info(f"Current status of the job is {job_status}")
            yield TriggerEvent(
                {
                    "status": job_status,
                    "message": f"Job {self.job_id} completed with status {job_status}.",
                    "job_id": self.job_id,
                }
            )
        except Exception as e:
            yield TriggerEvent(
                {
                    "status": JobState.FAILED,
                    "message": str(e),
                    "job_id": self.job_id,
                }
            )

    def _is_terminal_status(self, job_id: str) -> bool:
        job_status = str(self.hook.get_job_status(job_id).state)
        self.log.info(f"Current job status for {job_id} is: {job_status}")
        return job_status not in (JobState.STARTING, JobState.RUNNING)


class AnyscaleServiceTrigger(BaseTrigger):
    """
    Triggers and monitors the status of a service deployment on Anyscale.

    This trigger periodically checks the status of a service deployment on Anyscale
    and yields events based on the service's status. It handles timeouts and errors
    during the monitoring process.

    .. seealso::
        For more information on how to use this trigger, take a look at the guide:
        :ref:`howto/trigger:AnyscaleServiceTrigger`

    :param conn_id: Required. The connection ID for Anyscale.
    :param service_name: Required. The ID of the service to monitor.
    :param expected_state: Required. The expected final state of the service.
    :param poll_interval: Optional. Interval in seconds between status checks. Defaults to 60 seconds.
    """

    def __init__(
        self,
        conn_id: str,
        service_name: str,
        expected_state: str,
        canary_percent: float | None,
        poll_interval: int = 60,
    ):
        super().__init__()  # type: ignore[no-untyped-call]
        self.conn_id = conn_id
        self.service_name = service_name
        self.expected_state = expected_state
        self.canary_percent = canary_percent
        self.poll_interval = poll_interval

    @cached_property
    def hook(self) -> AnyscaleHook:
        """Return an instance of the AnyscaleHook."""
        return AnyscaleHook(conn_id=self.conn_id)

    def serialize(self) -> tuple[str, dict[str, Any]]:
        return (
            "anyscale_provider.triggers.anyscale.AnyscaleServiceTrigger",
            {
                "conn_id": self.conn_id,
                "service_name": self.service_name,
                "expected_state": self.expected_state,
                "canary_percent": self.canary_percent,
                "poll_interval": self.poll_interval,
            },
        )

    async def run(self) -> AsyncIterator[TriggerEvent]:
        self.log.info(
            f"Monitoring service {self.service_name} every {self.poll_interval} seconds to reach {self.expected_state}"
        )
        try:
            while self._check_current_status(self.service_name):
                await asyncio.sleep(self.poll_interval)

            current_state = self._get_current_status(self.service_name)

            if current_state == ServiceState.RUNNING:
                yield TriggerEvent(
                    {
                        "status": ServiceState.RUNNING,
                        "message": "Service deployment succeeded",
                        "service_name": self.service_name,
                    }
                )
                return
            elif self.expected_state != current_state and not self._check_current_status(self.service_name):
                yield TriggerEvent(
                    {
                        "status": ServiceState.SYSTEM_FAILURE,
                        "message": f"Service {self.service_name} entered an unexpected state: {current_state}",
                        "service_name": self.service_name,
                    }
                )
                return

        except Exception as e:
            self.log.error("An error occurred during monitoring:", exc_info=True)
            yield TriggerEvent(
                {"status": ServiceState.SYSTEM_FAILURE, "message": str(e), "service_name": self.service_name}
            )

    def _get_current_status(self, service_name: str) -> str:
        service_status = self.hook.get_service_status(service_name)

        if self.canary_percent is None or self.canary_percent == 100.0:
            return str(service_status.state)
        else:
            if service_status.canary_version and service_status.canary_version.state:
                return str(service_status.canary_version.state)
            else:
                return str(service_status.state)

<<<<<<< HEAD
    def check_current_status(self, service_name: str) -> bool:
        service_status = self.get_current_status(service_name)
        self.log.info(f"Current service status for {service_name} is: {service_status}")
        return service_status in (
=======
    def _check_current_status(self, service_name: str) -> bool:
        job_status = self._get_current_status(service_name)
        self.log.info(f"Current job status for {service_name} is: {job_status}")
        return job_status in (
>>>>>>> f0139510
            ServiceState.STARTING,
            ServiceState.UPDATING,
            ServiceState.ROLLING_OUT,
            ServiceState.UNHEALTHY,
        )<|MERGE_RESOLUTION|>--- conflicted
+++ resolved
@@ -188,17 +188,10 @@
             else:
                 return str(service_status.state)
 
-<<<<<<< HEAD
     def check_current_status(self, service_name: str) -> bool:
         service_status = self.get_current_status(service_name)
         self.log.info(f"Current service status for {service_name} is: {service_status}")
         return service_status in (
-=======
-    def _check_current_status(self, service_name: str) -> bool:
-        job_status = self._get_current_status(service_name)
-        self.log.info(f"Current job status for {service_name} is: {job_status}")
-        return job_status in (
->>>>>>> f0139510
             ServiceState.STARTING,
             ServiceState.UPDATING,
             ServiceState.ROLLING_OUT,
