--- conflicted
+++ resolved
@@ -130,24 +130,7 @@
                 method_name="execute_complete",
             )
         else:
-<<<<<<< HEAD
-            raise Exception(f"Unexpected state `{current_status}` for job_id `{job_id}`.")
-
-    def defer_job_polling(self, job_id: str) -> None:
-        self.log.info("Deferring the polling to AnyscaleJobTrigger...")
-        self.defer(
-            trigger=AnyscaleJobTrigger(
-                conn_id=self.conn_id,
-                job_id=job_id,
-                job_start_time=self.created_at,
-                poll_interval=self.poll_interval,
-                timeout=self.job_timeout_seconds,
-            ),
-            method_name="execute_complete",
-        )
-=======
             raise Exception(f"Unexpected state `{current_status}` for job_id `{self.job_id}`.")
->>>>>>> f0139510
 
         return self.job_id
 
@@ -222,16 +205,12 @@
     ) -> None:
         super().__init__(**kwargs)
         self.conn_id = conn_id
-<<<<<<< HEAD
         self.service_timeout_seconds = service_timeout_seconds
         self.poll_interval = poll_interval
-
-=======
         if not name:
             raise ValueError("Service name is required.")
         if not applications:
             raise ValueError("At least one application must be specified.")
->>>>>>> f0139510
         # Set up explicit parameters
         self.service_params: dict[str, Any] = {
             "name": name,
@@ -284,12 +263,8 @@
                 service_name=self.service_params["name"],
                 expected_state=ServiceState.RUNNING,
                 canary_percent=self.canary_percent,
-<<<<<<< HEAD
                 poll_interval=self.poll_interval,
                 timeout=self.service_timeout_seconds,
-=======
-                poll_interval=60,
->>>>>>> f0139510
             ),
             method_name="execute_complete",
             timeout=self.execution_timeout,
@@ -304,17 +279,11 @@
 
         self.log.info(f"Execution completed for service {service_id} with status: {status}")
 
-<<<<<<< HEAD
-        if event["status"] == ServiceState.SYSTEM_FAILURE:
-            self.log.info(f"Anyscale service deployment {service_id} ended with status: {event['status']}")
-            raise AirflowException(f"Service {service_id} failed with error {event['message']}")
-=======
         if status == ServiceState.SYSTEM_FAILURE:
             error_message = event.get("message", "")
             error_msg = f"Anyscale service deployment {service_id} failed with error: {error_message}"
             self.log.error(error_msg)
             raise AirflowException(error_msg)
->>>>>>> f0139510
         else:
             self.log.info(f"Anyscale service deployment {service_id} completed successfully")
 
