from __future__ import annotations

import time
from typing import Any

import anyscale
from airflow.compat.functools import cached_property
from airflow.exceptions import AirflowException
from airflow.models import BaseOperator
from airflow.utils.context import Context
from anyscale.compute_config.models import ComputeConfig
from anyscale.job.models import JobConfig, JobState
from anyscale.service.models import RayGCSExternalStorageConfig, ServiceConfig, ServiceState

from anyscale_provider.hooks.anyscale import AnyscaleHook
from anyscale_provider.triggers.anyscale import AnyscaleJobTrigger, AnyscaleServiceTrigger


class SubmitAnyscaleJob(BaseOperator):
    """
    Submits a job to Anyscale from Apache Airflow.

    This operator handles the submission and management of jobs on Anyscale. It initializes
    with the necessary parameters to define and configure the job, and provides mechanisms
    for job submission, status tracking, and handling job outcomes.

    .. seealso::
        For more information on how to use this operator, take a look at the guide:
        :ref:`howto/operator:SubmitAnyscaleJobOperator`

    :param conn_id: Required. The connection ID for Anyscale.
    :param name: Required. The name of the job to be submitted.
    :param image_uri: Required. The URI of the container image to use for the job.
    :param compute_config: Required. The compute configuration for the job.
    :param working_dir: Required. The working directory for the job.
    :param entrypoint: Required. The entry point script or command for the job.
    :param excludes: Optional. Files or directories to exclude. Defaults to None.
    :param requirements: Optional. Python requirements for the job. Defaults to None.
    :param env_vars: Optional. Environment variables for the job. Defaults to None.
    :param py_modules: Optional. Python modules to include. Defaults to None.
    :param max_retries: Optional. Maximum number of retries for the job. Defaults to 1.

    :raises AirflowException: If job name or entrypoint is not provided.
    """

    def __init__(
        self,
        conn_id: str,
        name: str,
        image_uri: str,
        compute_config: ComputeConfig | dict[str, Any] | str,
        working_dir: str,
        entrypoint: str,
<<<<<<< HEAD
        excludes: Optional[List[str]] = None,
        requirements: Optional[Union[str, List[str]]] = None,
        env_vars: Optional[Dict[str, str]] = None,
        py_modules: Optional[List[str]] = None,
        job_timeout_seconds: int = 3600,
        poll_interval: int = 60,
=======
        excludes: list[str] | None = None,
        requirements: str | list[str] | None = None,
        env_vars: dict[str, str] | None = None,
        py_modules: list[str] | None = None,
>>>>>>> c966c33a
        max_retries: int = 1,
        *args: Any,
        **kwargs: Any,
    ) -> None:
        super().__init__(*args, **kwargs)
        self.conn_id = conn_id
        self.name = name
        self.image_uri = image_uri
        self.compute_config = compute_config
        self.working_dir = working_dir
        self.excludes = excludes
        self.requirements = requirements
        self.env_vars = env_vars
        self.py_modules = py_modules
        self.entrypoint = entrypoint
        self.max_retries = max_retries
        self.job_timeout_seconds = job_timeout_seconds
        self.poll_interval = poll_interval

        self.job_id: str | None = None

        self.fields: dict[str, Any] = {
            "name": name,
            "image_uri": image_uri,
            "compute_config": compute_config,
            "working_dir": working_dir,
            "excludes": excludes,
            "requirements": requirements,
            "env_vars": env_vars,
            "py_modules": py_modules,
            "entrypoint": entrypoint,
            "max_retries": max_retries,
        }

        if not self.name:
            raise AirflowException("Job name is required.")

        # Ensure entrypoint is not empty
        if not self.entrypoint:
            raise AirflowException("Entrypoint must be specified.")

    def on_kill(self) -> None:
        if self.job_id is not None:
            self.hook.terminate_job(self.job_id, 5)
            self.log.info("Termination request received. Submitted request to terminate the anyscale job.")
        return

    @cached_property
    def hook(self) -> AnyscaleHook:
        """Return an instance of the AnyscaleHook."""
        return AnyscaleHook(conn_id=self.conn_id)

    def execute(self, context: Context) -> str | None:

        if not self.hook:
            self.log.info("SDK is not available.")
            raise AirflowException("SDK is not available.")
        else:
            self.log.info(f"Using Anyscale version {anyscale.__version__}")

        # Submit the job to Anyscale
        job_config = JobConfig(**self.fields)
        self.job_id = self.hook.submit_job(job_config)
        self.created_at: float = time.time()
        self.log.info(f"Submitted Anyscale job with ID: {self.job_id}")

        current_status = self.get_current_status(self.job_id)
        self.log.info(f"Current status for {self.job_id} is: {current_status}")

        self.process_job_status(self.job_id, current_status)

        return self.job_id

    def process_job_status(self, job_id: str, current_status: str) -> None:
        if current_status in (JobState.STARTING, JobState.RUNNING):
            self.defer_job_polling(job_id)
        elif current_status == JobState.SUCCEEDED:
            self.log.info(f"Job {job_id} completed successfully.")
        elif current_status == JobState.FAILED:
            raise AirflowException(f"Job {job_id} failed.")
        else:
            raise Exception(f"Unexpected state `{current_status}` for job_id `{job_id}`.")

    def defer_job_polling(self, job_id: str) -> None:
        self.log.info("Deferring the polling to AnyscaleJobTrigger...")
        self.defer(
            trigger=AnyscaleJobTrigger(
                conn_id=self.conn_id,
                job_id=job_id,
                job_start_time=self.created_at,
                poll_interval=self.poll_interval,
                timeout=self.job_timeout_seconds,
            ),
            method_name="execute_complete",
        )

    def get_current_status(self, job_id: str) -> str:
        return str(self.hook.get_job_status(job_id=job_id).state)

    def execute_complete(self, context: Context, event: Any) -> None:
        current_job_id = event["job_id"]

        if event["status"] == JobState.FAILED:
            self.log.info(f"Anyscale job {current_job_id} ended with status: {event['status']}")
            raise AirflowException(f"Job {current_job_id} failed with error {event['message']}")
        else:
            self.log.info(f"Anyscale job {current_job_id} completed with status: {event['status']}")
        return None


class RolloutAnyscaleService(BaseOperator):
    """
    Rolls out a service on Anyscale from Apache Airflow.

    This operator handles the deployment of services on Anyscale, including the necessary
    configurations and options. It ensures the service is rolled out according to the
    specified parameters and handles the deployment lifecycle.

    .. seealso::
        For more information on how to use this operator, take a look at the guide:
        :ref:`howto/operator:RolloutAnyscaleServiceOperator`

    :param conn_id: Required. The connection ID for Anyscale.
    :param name: Required. The name of the service to be deployed.
    :param image_uri: Required. The URI of the container image to use for the service.
    :param containerfile: Optional. Path to the container file. Defaults to None.
    :param compute_config: Optional. The compute configuration for the service. Defaults to None.
    :param working_dir: Optional. The working directory for the service. Defaults to None.
    :param excludes: Optional. Files or directories to exclude. Defaults to None.
    :param requirements: Optional. Python requirements for the service. Defaults to None.
    :param env_vars: Optional. Environment variables for the service. Defaults to None.
    :param py_modules: Optional. Python modules to include. Defaults to None.
    :param applications: Required. List of applications to deploy.
    :param query_auth_token_enabled: Optional. Flag to enable query authentication token. Defaults to False.
    :param http_options: Optional. HTTP options for the service. Defaults to None.
    :param grpc_options: Optional. gRPC options for the service. Defaults to None.
    :param logging_config: Optional. Logging configuration for the service. Defaults to None.
    :param ray_gcs_external_storage_config: Optional. Ray GCS external storage configuration. Defaults to None.
    :param in_place: Optional. Flag for in-place updates. Defaults to False.
    :param canary_percent: Optional[float]. Percentage of canary deployment. Defaults to None.
    :param max_surge_percent: Optional[float]. Maximum percentage of surge during deployment. Defaults to None.

    :raises ValueError: If service name or applications list is not provided.
    :raises AirflowException: If the SDK is not available or the service deployment fails.
    """

    def __init__(
        self,
        conn_id: str,
        name: str,
        image_uri: str,
        compute_config: ComputeConfig | dict[str, Any] | str,
        applications: list[dict[str, Any]],
        working_dir: str,
        containerfile: str | None = None,
        excludes: list[str] | None = None,
        requirements: str | list[str] | None = None,
        env_vars: dict[str, str] | None = None,
        py_modules: list[str] | None = None,
        query_auth_token_enabled: bool = False,
        http_options: dict[str, Any] | None = None,
        grpc_options: dict[str, Any] | None = None,
        logging_config: dict[str, Any] | None = None,
        ray_gcs_external_storage_config: RayGCSExternalStorageConfig | dict[str, Any] | None = None,
        in_place: bool = False,
<<<<<<< HEAD
        canary_percent: Optional[float] = None,
        max_surge_percent: Optional[float] = None,
        service_timeout_seconds: int = 600,
        poll_interval: int = 60,
=======
        canary_percent: float | None = None,
        max_surge_percent: float | None = None,
>>>>>>> c966c33a
        **kwargs: Any,
    ) -> None:
        super().__init__(**kwargs)
        self.conn_id = conn_id
        self.service_timeout_seconds = service_timeout_seconds
        self.poll_interval = poll_interval

        # Set up explicit parameters
        self.service_params: dict[str, Any] = {
            "name": name,
            "image_uri": image_uri,
            "containerfile": containerfile,
            "compute_config": compute_config,
            "working_dir": working_dir,
            "excludes": excludes,
            "requirements": requirements,
            "env_vars": env_vars,
            "py_modules": py_modules,
            "applications": applications,
            "query_auth_token_enabled": query_auth_token_enabled,
            "http_options": http_options,
            "grpc_options": grpc_options,
            "logging_config": logging_config,
            "ray_gcs_external_storage_config": ray_gcs_external_storage_config,
        }

        self.in_place = in_place
        self.canary_percent = canary_percent
        self.max_surge_percent = max_surge_percent

        # Ensure name is not empty
        if not self.service_params["name"]:
            raise ValueError("Service name is required.")

        # Ensure at least one application is specified
        if not self.service_params["applications"]:
            raise ValueError("At least one application must be specified.")

    @cached_property
    def hook(self) -> AnyscaleHook:
        """Return an instance of the AnyscaleHook."""
        return AnyscaleHook(conn_id=self.conn_id)

    def execute(self, context: Context) -> str | None:
        if not self.hook:
            self.log.info(f"SDK is not available...")
            raise AirflowException("SDK is not available")

        svc_config = ServiceConfig(**self.service_params)
        self.log.info(f"Service with config object: {svc_config}")

        # Call the SDK method with the dynamically created service model
        service_id = self.hook.deploy_service(
            config=svc_config,
            in_place=self.in_place,
            canary_percent=self.canary_percent,
            max_surge_percent=self.max_surge_percent,
        )

        self.defer(
            trigger=AnyscaleServiceTrigger(
                conn_id=self.conn_id,
                service_name=self.service_params["name"],
                expected_state=ServiceState.RUNNING,
                canary_percent=self.canary_percent,
                poll_interval=self.poll_interval,
                timeout=self.service_timeout_seconds,
            ),
            method_name="execute_complete",
        )

        self.log.info(f"Service rollout id: {service_id}")
        return service_id

    def execute_complete(self, context: Context, event: Any) -> None:
        self.log.info(f"Execution completed...")
        service_id = event["service_name"]

        if event["status"] == ServiceState.SYSTEM_FAILURE:
            self.log.info(f"Anyscale service deployment {service_id} ended with status: {event['status']}")
            raise AirflowException(f"Service {service_id} failed with error {event['message']}")
        else:
            self.log.info(f"Anyscale service deployment {service_id} completed with status: {event['status']}")

        return None<|MERGE_RESOLUTION|>--- conflicted
+++ resolved
@@ -51,19 +51,16 @@
         compute_config: ComputeConfig | dict[str, Any] | str,
         working_dir: str,
         entrypoint: str,
-<<<<<<< HEAD
+        excludes: list[str] | None = None,
+        requirements: str | list[str] | None = None,
+        env_vars: dict[str, str] | None = None,
+        py_modules: list[str] | None = None,
         excludes: Optional[List[str]] = None,
         requirements: Optional[Union[str, List[str]]] = None,
         env_vars: Optional[Dict[str, str]] = None,
         py_modules: Optional[List[str]] = None,
         job_timeout_seconds: int = 3600,
         poll_interval: int = 60,
-=======
-        excludes: list[str] | None = None,
-        requirements: str | list[str] | None = None,
-        env_vars: dict[str, str] | None = None,
-        py_modules: list[str] | None = None,
->>>>>>> c966c33a
         max_retries: int = 1,
         *args: Any,
         **kwargs: Any,
@@ -229,15 +226,12 @@
         logging_config: dict[str, Any] | None = None,
         ray_gcs_external_storage_config: RayGCSExternalStorageConfig | dict[str, Any] | None = None,
         in_place: bool = False,
-<<<<<<< HEAD
-        canary_percent: Optional[float] = None,
+        canary_percent: float | None = None,
+        max_surge_percent: float | None = None,
+        canary_percent: float | None = None,
         max_surge_percent: Optional[float] = None,
         service_timeout_seconds: int = 600,
         poll_interval: int = 60,
-=======
-        canary_percent: float | None = None,
-        max_surge_percent: float | None = None,
->>>>>>> c966c33a
         **kwargs: Any,
     ) -> None:
         super().__init__(**kwargs)
