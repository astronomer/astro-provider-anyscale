import os
from pathlib import Path

import pytest
from airflow.models import Connection, DagBag
from airflow.utils.db import create_default_connections
from airflow.utils.session import create_session

# Correctly construct the example DAGs directory path
EXAMPLE_DAGS_DIR = Path(__file__).parent / "example_dags"
print(f"EXAMPLE_DAGS_DIR: {EXAMPLE_DAGS_DIR}")


def get_dags(dag_folder=None):
    dag_bag = (
        DagBag(dag_folder=str(dag_folder), include_examples=False) if dag_folder else DagBag(include_examples=False)
    )

    def strip_path_prefix(path):
        return os.path.relpath(path, os.environ.get("AIRFLOW_HOME", ""))

    dags_info = [(k, v, strip_path_prefix(v.fileloc)) for k, v in dag_bag.dags.items()]

    for dag_id, dag, fileloc in dags_info:
        print(f"DAG ID: {dag_id}, File Location: {fileloc}")

    return dags_info


@pytest.fixture(scope="module")
def setup_airflow_db():
    os.system("airflow db init")
    conn_id = "anyscale_conn"
    # Explicitly create the tables if necessary
    create_default_connections()
    token = os.getenv("ANYSCALE_CLI_TOKEN", "")
    with create_session() as session:
        conn_exists = session.query(Connection).filter(Connection.conn_id == conn_id).first()
        if conn_exists:
            session.delete(conn_exists)
            session.commit()
        conn = Connection(
<<<<<<< HEAD
            conn_id="anyscale_conn",
            conn_type="anyscale",
            password=token,
=======
            conn_id="anyscale_conn", conn_type="anyscale", password=os.environ.get("ANYSCALE_CLI_TOKEN", "")
>>>>>>> f0139510
        )
        session.add(conn)
        session.commit()


dags = get_dags(EXAMPLE_DAGS_DIR)
print(f"Discovered DAGs: {dags}")


@pytest.mark.integration
@pytest.mark.parametrize("dag_id,dag,fileloc", dags, ids=[x[2] for x in dags])
def test_dag_runs(setup_airflow_db, dag_id, dag, fileloc):
    print(f"Testing DAG: {dag_id}, located at: {fileloc}")
    assert dag is not None, f"DAG {dag_id} not found!"

    if not os.getenv("ANYSCALE_CLI_TOKEN"):
        pytest.fail("ANYSCALE_CLI_TOKEN environment variable is not set. Failing early.")

    try:
        dag.test()
    except Exception as e:
        print(f"Error running DAG {dag_id}: {e}")
        raise e<|MERGE_RESOLUTION|>--- conflicted
+++ resolved
@@ -40,13 +40,7 @@
             session.delete(conn_exists)
             session.commit()
         conn = Connection(
-<<<<<<< HEAD
-            conn_id="anyscale_conn",
-            conn_type="anyscale",
-            password=token,
-=======
             conn_id="anyscale_conn", conn_type="anyscale", password=os.environ.get("ANYSCALE_CLI_TOKEN", "")
->>>>>>> f0139510
         )
         session.add(conn)
         session.commit()
