--- conflicted
+++ resolved
@@ -190,11 +190,7 @@
         event = {"status": ServiceState.SYSTEM_FAILURE, "service_name": "service123", "message": "Deployment failed"}
         with self.assertRaises(AirflowException) as cm:
             self.operator.execute_complete(Context(), event)
-<<<<<<< HEAD
-        self.assertIn("Service service123 failed with error Deployment failed", str(cm.exception))
-=======
         self.assertIn("Anyscale service deployment service123 failed with error", str(cm.exception))
->>>>>>> f0139510
 
     def test_execute_complete_success(self):
         event = {"status": ServiceState.RUNNING, "service_name": "service123", "message": "Deployment succeeded"}
