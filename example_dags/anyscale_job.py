from datetime import datetime, timedelta
from pathlib import Path

from airflow import DAG
from anyscale.job.models import JobQueueConfig, JobQueueExecutionMode, JobQueueSpec

from anyscale_provider.operators.anyscale import SubmitAnyscaleJob
from anyscale.job.models import JobQueueConfig, JobQueueSpec, JobQueueExecutionMode


default_args = {
    "owner": "airflow",
    "depends_on_past": False,
    "start_date": datetime(2024, 4, 2),
    "email_on_failure": False,
    "email_on_retry": False,
    "retries": 1,
    "retry_delay": timedelta(minutes=5),
}

# Define the Anyscale connection
ANYSCALE_CONN_ID = "anyscale_conn"

# Constants
FOLDER_PATH = Path(__file__).parent / "ray_scripts"

dag = DAG(
    "sample_anyscale_job_workflow",
    default_args=default_args,
    description="A DAG to interact with Anyscale triggered manually",
    schedule=None,  # This DAG is not scheduled, only triggered manually
    catchup=False,
)

submit_anyscale_job = SubmitAnyscaleJob(
    task_id="submit_anyscale_job",
    conn_id=ANYSCALE_CONN_ID,
    name="AstroJobBasic",
    image_uri="anyscale/image/airflow-integration-testing:1",
    compute_config="airflow-integration-testing:1",
    working_dir=str(FOLDER_PATH),
    entrypoint="python ray-job.py",
    requirements=["requests", "pandas", "numpy", "torch"],
    max_retries=1,
    job_timeout_seconds=3000,
    poll_interval=30,
    dag=dag,
)

JOB_QUEUE_NAME = "test-job-queue-180s-idle-timeout"

submit_anyscale_job_with_new_job_queue = SubmitAnyscaleJob(
    task_id="submit_anyscale_job_with_new_job_queue",
    conn_id=ANYSCALE_CONN_ID,
    name="AstroJobWithJobQueue",
    image_uri="anyscale/image/airflow-integration-testing:1",
    compute_config="airflow-integration-testing:1",
    working_dir=str(FOLDER_PATH),
    entrypoint="python ray-job.py",
    max_retries=1,
    job_timeout_seconds=3000,
    poll_interval=30,
    dag=dag,
    job_queue_config=JobQueueConfig(
        priority=100,
        job_queue_spec=JobQueueSpec(
            name=JOB_QUEUE_NAME,
            execution_mode=JobQueueExecutionMode.PRIORITY,
            max_concurrency=5,
            idle_timeout_s=180,
        ),
    ),
)

submit_anyscale_job_with_existing_job_queue = SubmitAnyscaleJob(
    task_id="submit_anyscale_job_with_existing_job_queue",
    conn_id=ANYSCALE_CONN_ID,
<<<<<<< HEAD
    name="AstroJobWithExistingJobQueue1",
=======
    name="AstroJobWithJobQueue",
>>>>>>> 3a113c24
    image_uri="anyscale/image/airflow-integration-testing:1",
    compute_config="airflow-integration-testing:1",
    working_dir=str(FOLDER_PATH),
    entrypoint="python ray-job.py",
    max_retries=1,
    job_timeout_seconds=3000,
    poll_interval=30,
    dag=dag,
    job_queue_config=JobQueueConfig(
        priority=100,
        # NOTE: This will reuse the existing job queue given it has the same spec
        job_queue_spec=JobQueueSpec(
            name=JOB_QUEUE_NAME,
            execution_mode=JobQueueExecutionMode.PRIORITY,
            max_concurrency=5,
            idle_timeout_s=180,
        ),
    ),
)

submit_another_anyscale_job_with_existing_job_queue = SubmitAnyscaleJob(
    task_id="submit_another_anyscale_job_with_existing_job_queue",
    conn_id=ANYSCALE_CONN_ID,
<<<<<<< HEAD
    name="AstroJobWithExistingJobQueue2",
=======
    name="AstroJobWithJobQueue",
>>>>>>> 3a113c24
    image_uri="anyscale/image/airflow-integration-testing:1",
    compute_config="airflow-integration-testing:1",
    working_dir=str(FOLDER_PATH),
    entrypoint="python ray-job.py",
    max_retries=1,
    job_timeout_seconds=3000,
    poll_interval=30,
    dag=dag,
    job_queue_config=JobQueueConfig(
        priority=100,
        target_job_queue_name=JOB_QUEUE_NAME,
    ),
)


# Defining the task sequence
submit_anyscale_job
submit_anyscale_job_with_new_job_queue >> [
    submit_anyscale_job_with_existing_job_queue,
    submit_another_anyscale_job_with_existing_job_queue,
]<|MERGE_RESOLUTION|>--- conflicted
+++ resolved
@@ -75,11 +75,7 @@
 submit_anyscale_job_with_existing_job_queue = SubmitAnyscaleJob(
     task_id="submit_anyscale_job_with_existing_job_queue",
     conn_id=ANYSCALE_CONN_ID,
-<<<<<<< HEAD
     name="AstroJobWithExistingJobQueue1",
-=======
-    name="AstroJobWithJobQueue",
->>>>>>> 3a113c24
     image_uri="anyscale/image/airflow-integration-testing:1",
     compute_config="airflow-integration-testing:1",
     working_dir=str(FOLDER_PATH),
@@ -103,11 +99,7 @@
 submit_another_anyscale_job_with_existing_job_queue = SubmitAnyscaleJob(
     task_id="submit_another_anyscale_job_with_existing_job_queue",
     conn_id=ANYSCALE_CONN_ID,
-<<<<<<< HEAD
     name="AstroJobWithExistingJobQueue2",
-=======
-    name="AstroJobWithJobQueue",
->>>>>>> 3a113c24
     image_uri="anyscale/image/airflow-integration-testing:1",
     compute_config="airflow-integration-testing:1",
     working_dir=str(FOLDER_PATH),
